--- conflicted
+++ resolved
@@ -11,20 +11,10 @@
     "test"
   ],
   "exclude": [
-<<<<<<< HEAD
-    "src/circuit/v1/protocol/index.js", // exclude generated file
-    "src/circuit/v2/protocol/index.js", // exclude generated file
-    "src/fetch/proto.js", // exclude generated file
-    "src/identify/message.js", // exclude generated file
-    "src/insecure/proto.js", // exclude generated file
-    "src/peer-store/pb/peer.js", // exclude generated file
-    "src/record/peer-record/peer-record.js", // exclude generated file
-    "src/record/envelope/envelope.js" // exclude generated file
-=======
-    "src/circuit/pb/index.js",
+    "src/circuit/v1/protocol/index.js",
+    "src/circuit/v2/protocol/index.js",
     "src/fetch/pb/proto.js",
     "src/identify/pb/message.js",
     "src/insecure/pb/proto.js"
->>>>>>> 64bfcee5
   ]
 }